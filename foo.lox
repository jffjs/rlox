--- conflicted
+++ resolved
@@ -1,9 +1,3 @@
-<<<<<<< HEAD
-var foo = "bar";
-=======
-var a = "foo";
-var a = "foo";
->>>>>>> b3c95b82
 fun makeCounter() {
   var i = 0;
   fun count() {
@@ -17,13 +11,9 @@
 var counter = makeCounter();
 counter(); // "1".
 counter(); // "2".
-<<<<<<< HEAD
-counter(); // "2".
-=======
 counter();
 counter();
 counter();
 counter();
 counter();
-counter();
->>>>>>> b3c95b82
+counter();